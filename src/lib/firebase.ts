--- conflicted
+++ resolved
@@ -19,20 +19,6 @@
   | "NEXT_PUBLIC_FIREBASE_MESSAGING_SENDER_ID"
   | "NEXT_PUBLIC_FIREBASE_APP_ID";
 
-<<<<<<< HEAD
-const REQUIRED_ENV_KEYS: FirebaseEnvKey[] = [
-  "NEXT_PUBLIC_FIREBASE_API_KEY",
-  "NEXT_PUBLIC_FIREBASE_AUTH_DOMAIN",
-  "NEXT_PUBLIC_FIREBASE_PROJECT_ID",
-  "NEXT_PUBLIC_FIREBASE_STORAGE_BUCKET",
-  "NEXT_PUBLIC_FIREBASE_MESSAGING_SENDER_ID",
-  "NEXT_PUBLIC_FIREBASE_APP_ID",
-];
-
-let hasLoggedMissingConfig = false;
-
-function readFirebaseConfig(): Nullable<{
-=======
 const apiKey = process.env.NEXT_PUBLIC_FIREBASE_API_KEY;
 const authDomain = process.env.NEXT_PUBLIC_FIREBASE_AUTH_DOMAIN;
 const projectId = process.env.NEXT_PUBLIC_FIREBASE_PROJECT_ID;
@@ -50,29 +36,12 @@
 if (!appId) missingKeys.push("NEXT_PUBLIC_FIREBASE_APP_ID");
 
 const firebaseConfig: Nullable<{
->>>>>>> cb918db8
   apiKey: string;
   authDomain: string;
   projectId: string;
   storageBucket: string;
   messagingSenderId: string;
   appId: string;
-<<<<<<< HEAD
-}> {
-  const envValues: Record<FirebaseEnvKey, string | undefined> = {
-    NEXT_PUBLIC_FIREBASE_API_KEY: process.env.NEXT_PUBLIC_FIREBASE_API_KEY,
-    NEXT_PUBLIC_FIREBASE_AUTH_DOMAIN: process.env.NEXT_PUBLIC_FIREBASE_AUTH_DOMAIN,
-    NEXT_PUBLIC_FIREBASE_PROJECT_ID: process.env.NEXT_PUBLIC_FIREBASE_PROJECT_ID,
-    NEXT_PUBLIC_FIREBASE_STORAGE_BUCKET: process.env.NEXT_PUBLIC_FIREBASE_STORAGE_BUCKET,
-    NEXT_PUBLIC_FIREBASE_MESSAGING_SENDER_ID:
-      process.env.NEXT_PUBLIC_FIREBASE_MESSAGING_SENDER_ID,
-    NEXT_PUBLIC_FIREBASE_APP_ID: process.env.NEXT_PUBLIC_FIREBASE_APP_ID,
-  };
-
-  const missingKeys = REQUIRED_ENV_KEYS.filter((key) => !envValues[key]);
-
-  if (missingKeys.length > 0) {
-=======
 }> =
   missingKeys.length === 0
     ? {
@@ -89,7 +58,6 @@
 
 function createFirebaseApp(): Nullable<FirebaseApp> {
   if (!firebaseConfig) {
->>>>>>> cb918db8
     if (!hasLoggedMissingConfig && process.env.NODE_ENV !== "test") {
       hasLoggedMissingConfig = true;
       console.warn(
@@ -101,36 +69,14 @@
   }
 
   hasLoggedMissingConfig = false;
-<<<<<<< HEAD
-  return {
-    apiKey: envValues.NEXT_PUBLIC_FIREBASE_API_KEY!,
-    authDomain: envValues.NEXT_PUBLIC_FIREBASE_AUTH_DOMAIN!,
-    projectId: envValues.NEXT_PUBLIC_FIREBASE_PROJECT_ID!,
-    storageBucket: envValues.NEXT_PUBLIC_FIREBASE_STORAGE_BUCKET!,
-    messagingSenderId: envValues.NEXT_PUBLIC_FIREBASE_MESSAGING_SENDER_ID!,
-    appId: envValues.NEXT_PUBLIC_FIREBASE_APP_ID!,
-  } as const;
-}
-
-function createFirebaseApp(): Nullable<FirebaseApp> {
-  const config = readFirebaseConfig();
-  if (!config) {
-    return null;
-  }
-  return getApps().length ? getApp() : initializeApp(config);
-=======
   return getApps().length ? getApp() : initializeApp(firebaseConfig);
->>>>>>> cb918db8
 }
 
 let cachedApp: Nullable<FirebaseApp> = null;
 let cachedDb: Nullable<Firestore> = null;
 let cachedAuth: Nullable<Auth> = null;
 let cachedStorage: Nullable<FirebaseStorage> = null;
-<<<<<<< HEAD
-=======
 let hasWarnedDbFallback = false;
->>>>>>> cb918db8
 
 export function getFirebaseApp(): Nullable<FirebaseApp> {
   if (cachedApp) {
@@ -154,13 +100,6 @@
     return null;
   }
 
-<<<<<<< HEAD
-  cachedDb = initializeFirestore(app, {
-    localCache: persistentLocalCache({
-      tabManager: persistentMultipleTabManager(),
-    }),
-  });
-=======
   try {
     cachedDb = initializeFirestore(app, {
       localCache: persistentLocalCache({
@@ -175,7 +114,6 @@
     cachedDb = getFirestore(app);
   }
 
->>>>>>> cb918db8
   return cachedDb;
 }
 
